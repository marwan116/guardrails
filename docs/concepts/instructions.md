--- conflicted
+++ resolved
@@ -2,15 +2,9 @@
 
 The `<instructions></instructions>` element is passed to the LLM as secondary input. Different model may use these differently. For example, chat models may receive instructions in the system-prompt.
 
-<<<<<<< HEAD
 ## 📚 Components of an Instructions Element
 
-In addition to the high level task description, the instructions element also contains the following:
-=======
-## 📚 Components of a Instructions
-
 In addition to any static text describing the context of the task, instructions can also contain any of the following:
->>>>>>> 9df4acd6
 
 | Component         | Syntax                   | Description                                                                                                                                                                                                                                                                                                                             |
 |-------------------|--------------------------|-----------------------------------------------------------------------------------------------------------------------------------------------------------------------------------------------------------------------------------------------------------------------------------------------------------------------------------------|
@@ -31,8 +25,8 @@
 </rail>
 ```
 
-1. The instructions contains high level background information for the LLM containing textual context and constraints.
-2. `${gr.json_suffix_prompt_examples}` is a prompt primitive provided by guardrails. It is equivalent to typing the following lines in the prompt:
+1. The instructions element contains high level background information for the LLM containing textual context and constraints.
+2. `${gr.json_suffix_prompt_examples}` is a prompt primitive provided by guardrails. It is equivalent to typing the following lines in the instructions:
 ````
 ONLY return a valid JSON object (no other text is necessary), where the key of the field in JSON is the `name` attribute of the corresponding XML, and the value is of the type specified by the corresponding XML's tag. The JSON MUST conform to the XML format, including any types and format requests e.g. requests for lists, objects and specific types. Be correct and concise. If you are unsure anywhere, enter `null`.
 
@@ -51,21 +45,16 @@
 ```
 
 
-1. The instructions contains high level background information for the LLM containing textual context and constraints.
-2. `${gr.json_suffix_prompt_examples}` is a prompt primitive provided by guardrails. It is equivalent to typing the following lines in the prompt:
+1. The instructions element contains high level background information for the LLM containing textual context and constraints.
+2. `${gr.json_suffix_prompt_examples}` is a prompt primitive provided by guardrails. It is equivalent to typing the following lines in the instructions:
 ````
 ONLY return a valid JSON object (no other text is necessary), where the key of the field in JSON is the `name` attribute of the corresponding XML, and the value is of the type specified by the corresponding XML's tag. The JSON MUST conform to the XML format, including any types and format requests e.g. requests for lists, objects and specific types. Be correct and concise. If you are unsure anywhere, enter `null`.
 
-<<<<<<< HEAD
-1. The instructions element contains high level task information.
-2. `${gr.json_suffix_prompt_examples}` is a prompt primitive provided by guardrails. It is equivalent to typing the following lines in the prompt: `Given below is XML that describes the information to extract from this document and the tags to extract it into.`
-=======
 Here are examples of simple (XML, JSON) pairs that show the expected behavior:
 - `<![CDATA[<string name='foo' format='two-words lower-case' />`]]> => `{'foo': 'example one'}`
 - `<![CDATA[<list name='bar'><string format='upper-case' /></list>]]>` => `{"bar": ['STRING ONE', 'STRING TWO', etc.]}`
 - `<![CDATA[<object name='baz'><string name="foo" format="capitalize two-words" /><integer name="index" format="1-indexed" /></object>]]>` => `{'baz': {'foo': 'Some String', 'index': 1}}`
 ````
->>>>>>> 9df4acd6
 
 When either of the above are compiled, it would looks like this:
 ```
