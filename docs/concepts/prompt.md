--- conflicted
+++ resolved
@@ -1,10 +1,6 @@
 # `Prompt` Element
 
-<<<<<<< HEAD
 The `<prompt></prompt>` element contains the query that describes the high level task.
-=======
-The `<prompt></prompt>` element contains the high level instructions sent to the LLM that describe the high level task.
->>>>>>> 9df4acd6
 
 ## 📚 Components of a Prompt Element
 
